--- conflicted
+++ resolved
@@ -258,14 +258,6 @@
                 totalChunks
             });
 
-<<<<<<< HEAD
-            const batchSize = Math.max(1, StorageConfig.STREAM_BATCH_SIZE || 1);
-            const chunkBoundaries = indexData?.chunkBoundaries || [];
-            let pendingBatch = [];
-            let batchStartIndex = 0;
-
-=======
->>>>>>> 068bdbac
             for (let i = 0; i < totalChunks; i++) {
                 const chunk = await getChunk(i);
 
@@ -274,33 +266,6 @@
                     continue;
                 }
 
-<<<<<<< HEAD
-                if (pendingBatch.length === 0) {
-                    batchStartIndex = i;
-                }
-
-                pendingBatch.push(chunk);
-
-                if (progressCallback) {
-                    const boundary = chunkBoundaries[i];
-                    progressCallback({
-                        phase: 'saving',
-                        current: i + 1,
-                        total: totalChunks,
-                        chunkName: boundary?.shapefileName
-                    });
-                }
-
-                if (pendingBatch.length === batchSize || i === totalChunks - 1) {
-                    const payload = pendingBatch.slice();
-                    await this.sendToWorker('saveChunkBatch', {
-                        startIndex: batchStartIndex,
-                        chunks: payload
-                    });
-                    console.log(`  ✅ Saved streaming batch ${batchStartIndex}-${batchStartIndex + payload.length - 1}`);
-                    pendingBatch = [];
-                }
-=======
                 if (progressCallback) {
                     progressCallback({
                         phase: 'saving',
@@ -313,7 +278,6 @@
                     startIndex: i,
                     chunks: [chunk]
                 });
->>>>>>> 068bdbac
             }
 
             if (progressCallback) {
