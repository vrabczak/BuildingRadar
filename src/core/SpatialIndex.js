--- conflicted
+++ resolved
@@ -568,81 +568,6 @@
     }
 
     /**
-<<<<<<< HEAD
-     * Update maximum cached chunks explicitly and evict if needed
-     */
-    setMaxCachedChunks(limit) {
-        const normalized = Math.max(1, Math.floor(limit));
-        if (normalized === this.maxCachedChunks) {
-            return this.maxCachedChunks;
-        }
-
-        this.maxCachedChunks = normalized;
-        this.evictOldChunks();
-        return this.maxCachedChunks;
-    }
-
-    /**
-     * Tune chunk cache size based on device capabilities and dataset size
-     * @param {Object} options
-     * @param {number|null} options.deviceMemory - Approximate device memory in GB
-     * @param {boolean} options.isMobile - Whether device is mobile
-     * @param {boolean} options.isOlderiPad - Whether device is older iPad (low memory)
-     * @param {number} options.chunkCount - Total number of chunks available
-     * @param {number} [options.maxCachedChunks] - Preferred maximum cache size
-     * @returns {number} Applied cache limit
-     */
-    tuneChunkCache(options = {}) {
-        const {
-            deviceMemory = null,
-            isMobile = false,
-            isOlderiPad = false,
-            chunkCount = null,
-            maxCachedChunks = null
-        } = options;
-
-        let limit = typeof maxCachedChunks === 'number'
-            ? Math.max(1, Math.floor(maxCachedChunks))
-            : StorageConfig.MAX_CACHED_CHUNKS;
-
-        const memoryGb = typeof deviceMemory === 'number' && !Number.isNaN(deviceMemory)
-            ? deviceMemory
-            : null;
-
-        if (memoryGb !== null) {
-            if (memoryGb >= 8) {
-                limit = Math.max(limit, 24);
-            } else if (memoryGb >= 6) {
-                limit = Math.max(limit, 20);
-            } else if (memoryGb >= 4) {
-                limit = Math.max(limit, 16);
-            } else if (memoryGb <= 2) {
-                limit = Math.min(limit, 6);
-            } else if (memoryGb <= 1) {
-                limit = Math.min(limit, 4);
-            }
-        }
-
-        if (isMobile) {
-            limit = Math.min(limit, 6);
-        }
-
-        if (isOlderiPad) {
-            limit = Math.min(limit, 5);
-        }
-
-        if (typeof chunkCount === 'number' && chunkCount > 0) {
-            const proportionLimit = Math.max(2, Math.ceil(chunkCount * 0.2));
-            limit = Math.min(limit, proportionLimit);
-            limit = Math.min(limit, chunkCount);
-        }
-
-        return this.setMaxCachedChunks(limit);
-    }
-
-    /**
-=======
->>>>>>> 068bdbac
      * Get chunk IDs mapped to a given cell key
      */
     getChunksForCell(cellKey) {
